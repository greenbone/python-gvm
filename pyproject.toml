--- conflicted
+++ resolved
@@ -44,13 +44,9 @@
 autohooks = "^21.3.0"
 autohooks-plugin-pylint = "^1.2.0"
 autohooks-plugin-black = "^1.2.0"
-<<<<<<< HEAD
 black = "21.4b0"
-pontos = "^21.3.0"
-=======
-black = "20.8b1"
 pontos = "^21.4.0"
->>>>>>> 537d1c1f
+
 
 [tool.black]
 line-length = 80
