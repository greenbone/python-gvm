--- conflicted
+++ resolved
@@ -87,847 +87,6 @@
         transform: Optional[Callable[[str], Any]] = None,
     ):
         super().__init__(connection, transform=transform)
-<<<<<<< HEAD
-=======
-
-        # Is authenticated on gvmd
-        self._authenticated = False
-
-    def is_authenticated(self) -> bool:
-        """Checks if the user is authenticated
-
-        If the user is authenticated privileged GMP commands like get_tasks
-        may be send to gvmd.
-
-        Returns:
-            bool: True if an authenticated connection to gvmd has been
-            established.
-        """
-        return self._authenticated
-
-    def authenticate(self, username: str, password: str) -> Any:
-        """Authenticate to gvmd.
-
-        The generated authenticate command will be send to server.
-        Afterwards the response is read, transformed and returned.
-
-        Arguments:
-            username: Username
-            password: Password
-
-        Returns:
-            Transformed response from server.
-        """
-        cmd = XmlCommand("authenticate")
-
-        if not username:
-            raise RequiredArgument(
-                function=self.authenticate.__name__, argument='username'
-            )
-
-        if not password:
-            raise RequiredArgument(
-                function=self.authenticate.__name__, argument='password'
-            )
-
-        credentials = cmd.add_element("credentials")
-        credentials.add_element("username", username)
-        credentials.add_element("password", password)
-
-        self._send(cmd.to_string())
-        response = self._read()
-
-        if check_command_status(response):
-            self._authenticated = True
-
-        return self._transform(response)
-
-    def create_permission(
-        self,
-        name: str,
-        subject_id: str,
-        subject_type: PermissionSubjectType,
-        *,
-        resource_id: Optional[str] = None,
-        resource_type: Optional[EntityType] = None,
-        comment: Optional[str] = None,
-    ) -> Any:
-        """Create a new permission
-
-        Arguments:
-            name: Name of the new permission
-            subject_id: UUID of subject to whom the permission is granted
-            subject_type: Type of the subject user, group or role
-            comment: Comment for the permission
-            resource_id: UUID of entity to which the permission applies
-            resource_type: Type of the resource. For Super permissions user,
-                group or role
-
-        Returns:
-            The response. See :py:meth:`send_command` for details.
-        """
-        if not name:
-            raise RequiredArgument(
-                function=self.create_permission.__name__, argument='name'
-            )
-
-        if not subject_id:
-            raise RequiredArgument(
-                function=self.create_permission.__name__, argument='subject_id'
-            )
-
-        if not isinstance(subject_type, PermissionSubjectType):
-            raise InvalidArgumentType(
-                function=self.create_permission.__name__,
-                argument='subject_type',
-                arg_type=PermissionSubjectType.__name__,
-            )
-
-        cmd = XmlCommand("create_permission")
-        cmd.add_element("name", name)
-
-        _xmlsubject = cmd.add_element("subject", attrs={"id": subject_id})
-        _xmlsubject.add_element("type", subject_type.value)
-
-        if comment:
-            cmd.add_element("comment", comment)
-
-        if resource_id or resource_type:
-            if not resource_id:
-                raise RequiredArgument(
-                    function=self.create_permission.__name__,
-                    argument='resource_id',
-                )
-
-            if not resource_type:
-                raise RequiredArgument(
-                    function=self.create_permission.__name__,
-                    argument='resource_type',
-                )
-
-            if not isinstance(resource_type, self.types.EntityType):
-                raise InvalidArgumentType(
-                    function=self.create_permission.__name__,
-                    argument='resource_type',
-                    arg_type=self.types.EntityType.__name__,
-                )
-
-            _xmlresource = cmd.add_element(
-                "resource", attrs={"id": resource_id}
-            )
-
-            _actual_resource_type = resource_type
-            if resource_type.value == EntityType.AUDIT.value:
-                _actual_resource_type = EntityType.TASK
-            elif resource_type.value == EntityType.POLICY.value:
-                _actual_resource_type = EntityType.SCAN_CONFIG
-
-            _xmlresource.add_element("type", _actual_resource_type.value)
-
-        return self._send_xml_command(cmd)
-
-    def create_tag(
-        self,
-        name: str,
-        resource_type: EntityType,
-        *,
-        resource_filter: Optional[str] = None,
-        resource_ids: Optional[List[str]] = None,
-        value: Optional[str] = None,
-        comment: Optional[str] = None,
-        active: Optional[bool] = None,
-    ) -> Any:
-        """Create a tag.
-
-        Arguments:
-            name: Name of the tag. A full tag name consisting of namespace and
-                predicate e.g. `foo:bar`.
-            resource_type: Entity type the tag is to be attached to.
-            resource_filter: Filter term to select resources the tag is to be
-                attached to. Only one of resource_filter or resource_ids can be
-                provided.
-            resource_ids: IDs of the resources the tag is to be attached to.
-                Only one of resource_filter or resource_ids can be provided.
-            value: Value associated with the tag.
-            comment: Comment for the tag.
-            active: Whether the tag should be active.
-
-        Returns:
-            The response. See :py:meth:`send_command` for details.
-        """
-        if not name:
-            raise RequiredArgument(
-                function=self.create_tag.__name__, argument='name'
-            )
-
-        if resource_filter and resource_ids:
-            raise InvalidArgument(
-                "create_tag accepts either resource_filter or resource_ids "
-                "argument",
-                function=self.create_tag.__name__,
-            )
-
-        if not resource_type:
-            raise RequiredArgument(
-                function=self.create_tag.__name__, argument='resource_type'
-            )
-
-        if not isinstance(resource_type, self.types.EntityType):
-            raise InvalidArgumentType(
-                function=self.create_tag.__name__,
-                argument='resource_type',
-                arg_type=EntityType.__name__,
-            )
-
-        cmd = XmlCommand('create_tag')
-        cmd.add_element('name', name)
-
-        _xmlresources = cmd.add_element("resources")
-        if resource_filter is not None:
-            _xmlresources.set_attribute("filter", resource_filter)
-
-        for resource_id in resource_ids or []:
-            _xmlresources.add_element(
-                "resource", attrs={"id": str(resource_id)}
-            )
-
-        _actual_resource_type = resource_type
-        if resource_type.value == EntityType.AUDIT.value:
-            _actual_resource_type = EntityType.TASK
-        elif resource_type.value == EntityType.POLICY.value:
-            _actual_resource_type = EntityType.SCAN_CONFIG
-        _xmlresources.add_element("type", _actual_resource_type.value)
-
-        if comment:
-            cmd.add_element("comment", comment)
-
-        if value:
-            cmd.add_element("value", value)
-
-        if active is not None:
-            if active:
-                cmd.add_element("active", "1")
-            else:
-                cmd.add_element("active", "0")
-
-        return self._send_xml_command(cmd)
-
-    def get_aggregates(
-        self,
-        resource_type: EntityType,
-        *,
-        filter: Optional[str] = None,
-        filter_id: Optional[str] = None,
-        sort_criteria: Optional[list] = None,
-        data_columns: Optional[list] = None,
-        group_column: Optional[str] = None,
-        subgroup_column: Optional[str] = None,
-        text_columns: Optional[list] = None,
-        first_group: Optional[int] = None,
-        max_groups: Optional[int] = None,
-        mode: Optional[int] = None,
-        **kwargs,
-    ) -> Any:
-        """Request aggregated information on a resource / entity type
-
-        Additional arguments can be set via the kwargs parameter for backward
-        compatibility with older versions of python-gvm, but are not validated.
-
-        Arguments:
-            resource_type: The entity type to gather data from
-            filter: Filter term to use for the query
-            filter_id: UUID of an existing filter to use for the query
-            sort_criteria: List of sort criteria (dicts that can contain
-                a field, stat and order)
-            data_columns: List of fields to aggregate data from
-            group_column: The field to group the entities by
-            subgroup_column: The field to further group the entities
-                inside groups by
-            text_columns: List of simple text columns which no statistics
-                are calculated for
-            first_group: The index of the first aggregate group to return
-            max_groups: The maximum number of aggregate groups to return,
-                -1 for all
-            mode: Special mode for aggregation
-
-        Returns:
-            The response. See :py:meth:`send_command` for details.
-        """
-        if not resource_type:
-            raise RequiredArgument(
-                function=self.get_aggregates.__name__, argument='resource_type'
-            )
-
-        if not isinstance(resource_type, self.types.EntityType):
-            raise InvalidArgumentType(
-                function=self.get_aggregates.__name__,
-                argument='resource_type',
-                arg_type=self.types.EntityType.__name__,
-            )
-
-        cmd = XmlCommand('get_aggregates')
-
-        _actual_resource_type = resource_type
-        if resource_type.value == EntityType.AUDIT.value:
-            _actual_resource_type = EntityType.TASK
-            cmd.set_attribute('usage_type', 'audit')
-        elif resource_type.value == EntityType.POLICY.value:
-            _actual_resource_type = EntityType.SCAN_CONFIG
-            cmd.set_attribute('usage_type', 'policy')
-        elif resource_type.value == EntityType.SCAN_CONFIG.value:
-            cmd.set_attribute('usage_type', 'scan')
-        elif resource_type.value == EntityType.TASK.value:
-            cmd.set_attribute('usage_type', 'scan')
-        cmd.set_attribute('type', _actual_resource_type.value)
-
-        add_filter(cmd, filter, filter_id)
-
-        if first_group is not None:
-            if not isinstance(first_group, int):
-                raise InvalidArgumentType(
-                    function=self.get_aggregates.__name__,
-                    argument='first_group',
-                    arg_type=int.__name__,
-                )
-            cmd.set_attribute('first_group', str(first_group))
-
-        if max_groups is not None:
-            if not isinstance(max_groups, int):
-                raise InvalidArgumentType(
-                    function=self.get_aggregates.__name__,
-                    argument='max_groups',
-                    arg_type=int.__name__,
-                )
-            cmd.set_attribute('max_groups', str(max_groups))
-
-        if sort_criteria is not None:
-            if not isinstance(sort_criteria, list):
-                raise InvalidArgumentType(
-                    function=self.get_aggregates.__name__,
-                    argument='sort_criteria',
-                    arg_type=list.__name__,
-                )
-            for sort in sort_criteria:
-                if not isinstance(sort, dict):
-                    raise InvalidArgumentType(
-                        function=self.get_aggregates.__name__,
-                        argument='sort_criteria',
-                    )
-
-                sort_elem = cmd.add_element('sort')
-                if sort.get('field'):
-                    sort_elem.set_attribute('field', sort.get('field'))
-
-                if sort.get('stat'):
-                    if isinstance(sort['stat'], AggregateStatistic):
-                        sort_elem.set_attribute('stat', sort['stat'].value)
-                    else:
-                        stat = get_aggregate_statistic_from_string(sort['stat'])
-                        sort_elem.set_attribute('stat', stat.value)
-
-                if sort.get('order'):
-                    if isinstance(sort['order'], SortOrder):
-                        sort_elem.set_attribute('order', sort['order'].value)
-                    else:
-                        so = get_sort_order_from_string(sort['order'])
-                        sort_elem.set_attribute('order', so.value)
-
-        if data_columns is not None:
-            if not isinstance(data_columns, list):
-                raise InvalidArgumentType(
-                    function=self.get_aggregates.__name__,
-                    argument='data_columns',
-                    arg_type=list.__name__,
-                )
-            for column in data_columns:
-                cmd.add_element('data_column', column)
-
-        if group_column is not None:
-            cmd.set_attribute('group_column', group_column)
-
-        if subgroup_column is not None:
-            if not group_column:
-                raise RequiredArgument(
-                    '{} requires a group_column argument'
-                    ' if subgroup_column is given'.format(
-                        self.get_aggregates.__name__
-                    ),
-                    function=self.get_aggregates.__name__,
-                    argument='subgroup_column',
-                )
-            cmd.set_attribute('subgroup_column', subgroup_column)
-
-        if text_columns is not None:
-            if not isinstance(text_columns, list):
-                raise InvalidArgumentType(
-                    function=self.get_aggregates.__name__,
-                    argument='text_columns',
-                    arg_type=list.__name__,
-                )
-            for column in text_columns:
-                cmd.add_element('text_column', column)
-
-        if mode is not None:
-            cmd.set_attribute('mode', mode)
-
-        # Add additional keyword args as attributes for backward compatibility.
-        cmd.set_attributes(kwargs)
-
-        return self._send_xml_command(cmd)
-
-    def modify_permission(
-        self,
-        permission_id: str,
-        *,
-        comment: Optional[str] = None,
-        name: Optional[str] = None,
-        resource_id: Optional[str] = None,
-        resource_type: Optional[EntityType] = None,
-        subject_id: Optional[str] = None,
-        subject_type: Optional[PermissionSubjectType] = None,
-    ) -> Any:
-        """Modifies an existing permission.
-
-        Arguments:
-            permission_id: UUID of permission to be modified.
-            comment: The comment on the permission.
-            name: Permission name, currently the name of a command.
-            subject_id: UUID of subject to whom the permission is granted
-            subject_type: Type of the subject user, group or role
-            resource_id: UUID of entity to which the permission applies
-            resource_type: Type of the resource. For Super permissions user,
-                group or role
-
-        Returns:
-            The response. See :py:meth:`send_command` for details.
-        """
-        if not permission_id:
-            raise RequiredArgument(
-                function=self.modify_permission.__name__,
-                argument='permission_id',
-            )
-
-        cmd = XmlCommand("modify_permission")
-        cmd.set_attribute("permission_id", permission_id)
-
-        if comment:
-            cmd.add_element("comment", comment)
-
-        if name:
-            cmd.add_element("name", name)
-
-        if resource_id or resource_type:
-            if not resource_id:
-                raise RequiredArgument(
-                    function=self.modify_permission.__name__,
-                    argument='resource_id',
-                )
-
-            if not resource_type:
-                raise RequiredArgument(
-                    function=self.modify_permission.__name__,
-                    argument='resource_type',
-                )
-
-            if not isinstance(resource_type, self.types.EntityType):
-                raise InvalidArgumentType(
-                    function=self.modify_permission.__name__,
-                    argument='resource_type',
-                    arg_type=self.types.EntityType.__name__,
-                )
-
-            _xmlresource = cmd.add_element(
-                "resource", attrs={"id": resource_id}
-            )
-            _actual_resource_type = resource_type
-            if resource_type.value == EntityType.AUDIT.value:
-                _actual_resource_type = EntityType.TASK
-            elif resource_type.value == EntityType.POLICY.value:
-                _actual_resource_type = EntityType.SCAN_CONFIG
-            _xmlresource.add_element("type", _actual_resource_type.value)
-
-        if subject_id or subject_type:
-            if not subject_id:
-                raise RequiredArgument(
-                    function=self.modify_permission.__name__,
-                    argument='subject_id',
-                )
-
-            if not isinstance(subject_type, PermissionSubjectType):
-                raise InvalidArgumentType(
-                    function=self.modify_permission.__name__,
-                    argument='subject_type',
-                    arg_type=PermissionSubjectType.__name__,
-                )
-
-            _xmlsubject = cmd.add_element("subject", attrs={"id": subject_id})
-            _xmlsubject.add_element("type", subject_type.value)
-
-        return self._send_xml_command(cmd)
-
-    def modify_tag(
-        self,
-        tag_id: str,
-        *,
-        comment: Optional[str] = None,
-        name: Optional[str] = None,
-        value=None,
-        active=None,
-        resource_action: Optional[str] = None,
-        resource_type: Optional[EntityType] = None,
-        resource_filter: Optional[str] = None,
-        resource_ids: Optional[List[str]] = None,
-    ) -> Any:
-        """Modifies an existing tag.
-
-        Arguments:
-            tag_id: UUID of the tag.
-            comment: Comment to add to the tag.
-            name: Name of the tag.
-            value: Value of the tag.
-            active: Whether the tag is active.
-            resource_action: Whether to add or remove resources instead of
-                overwriting. One of '', 'add', 'set' or 'remove'.
-            resource_type: Type of the resources to which to attach the tag.
-                Required if resource_filter is set.
-            resource_filter: Filter term to select resources the tag is to be
-                attached to.
-            resource_ids: IDs of the resources to which to attach the tag.
-
-        Returns:
-            The response. See :py:meth:`send_command` for details.
-        """
-        if not tag_id:
-            raise RequiredArgument(
-                function=self.modify_tag.__name__, argument='tag_id'
-            )
-
-        cmd = XmlCommand("modify_tag")
-        cmd.set_attribute("tag_id", str(tag_id))
-
-        if comment:
-            cmd.add_element("comment", comment)
-
-        if name:
-            cmd.add_element("name", name)
-
-        if value:
-            cmd.add_element("value", value)
-
-        if active is not None:
-            cmd.add_element("active", to_bool(active))
-
-        if resource_action or resource_filter or resource_ids or resource_type:
-            if resource_filter and not resource_type:
-                raise RequiredArgument(
-                    function=self.modify_tag.__name__, argument='resource_type'
-                )
-
-            _xmlresources = cmd.add_element("resources")
-            if resource_action is not None:
-                _xmlresources.set_attribute("action", resource_action)
-
-            if resource_filter is not None:
-                _xmlresources.set_attribute("filter", resource_filter)
-
-            for resource_id in resource_ids or []:
-                _xmlresources.add_element(
-                    "resource", attrs={"id": str(resource_id)}
-                )
-
-            if resource_type is not None:
-                if not isinstance(resource_type, self.types.EntityType):
-                    raise InvalidArgumentType(
-                        function=self.modify_tag.__name__,
-                        argument="resource_type",
-                        arg_type=EntityType.__name__,
-                    )
-                _actual_resource_type = resource_type
-                if resource_type.value == EntityType.AUDIT.value:
-                    _actual_resource_type = EntityType.TASK
-                elif resource_type.value == EntityType.POLICY.value:
-                    _actual_resource_type = EntityType.SCAN_CONFIG
-                _xmlresources.add_element("type", _actual_resource_type.value)
-
-        return self._send_xml_command(cmd)
-
-    def clone_ticket(self, ticket_id: str) -> Any:
-        """Clone an existing ticket
-
-        Arguments:
-            ticket_id: UUID of an existing ticket to clone from
-
-        Returns:
-            The response. See :py:meth:`send_command` for details.
-        """
-        if not ticket_id:
-            raise RequiredArgument(
-                function=self.clone_ticket.__name__, argument='ticket_id'
-            )
-
-        cmd = XmlCommand("create_ticket")
-
-        _copy = cmd.add_element("copy", ticket_id)
-
-        return self._send_xml_command(cmd)
-
-    def get_feed(self, feed_type: Optional[FeedType]) -> Any:
-        """Request a single feed
-
-        Arguments:
-            feed_type: Type of single feed to get: NVT, CERT or SCAP
-
-        Returns:
-            The response. See :py:meth:`send_command` for details.
-        """
-        if not feed_type:
-            raise RequiredArgument(
-                function=self.get_feed.__name__, argument='feed_type'
-            )
-
-        if not isinstance(feed_type, FeedType):
-            raise InvalidArgumentType(
-                function=self.get_feed.__name__,
-                argument='feed_type',
-                arg_type=FeedType.__name__,
-            )
-
-        cmd = XmlCommand("get_feeds")
-        cmd.set_attribute("type", feed_type.value)
-
-        return self._send_xml_command(cmd)
-
-    def create_credential(
-        self,
-        name: str,
-        credential_type: CredentialType,
-        *,
-        comment: Optional[str] = None,
-        allow_insecure: Optional[bool] = None,
-        certificate: Optional[str] = None,
-        key_phrase: Optional[str] = None,
-        private_key: Optional[str] = None,
-        login: Optional[str] = None,
-        password: Optional[str] = None,
-        auth_algorithm: Optional[SnmpAuthAlgorithm] = None,
-        community: Optional[str] = None,
-        privacy_algorithm: Optional[SnmpPrivacyAlgorithm] = None,
-        privacy_password: Optional[str] = None,
-        public_key: Optional[str] = None,
-    ) -> Any:
-        """Create a new credential
-
-        Create a new credential e.g. to be used in the method of an alert.
-
-        Currently the following credential types are supported:
-
-            - Username + Password
-            - Username + SSH-Key
-            - Client Certificates
-            - SNMPv1 or SNMPv2c protocol
-            - S/MIME Certificate
-            - OpenPGP Key
-            - Password only
-
-        Arguments:
-            name: Name of the new credential
-            credential_type: The credential type.
-            comment: Comment for the credential
-            allow_insecure: Whether to allow insecure use of the credential
-            certificate: Certificate for the credential.
-                Required for client-certificate and smime credential types.
-            key_phrase: Key passphrase for the private key.
-                Used for the username+ssh-key credential type.
-            private_key: Private key to use for login. Required
-                for usk credential type. Also used for the cc credential type.
-                The supported key types (dsa, rsa, ecdsa, ...) and formats (PEM,
-                PKC#12, OpenSSL, ...) depend on your installed GnuTLS version.
-            login: Username for the credential. Required for username+password,
-                username+ssh-key and snmp credential type.
-            password: Password for the credential. Used for username+password
-                and snmp credential types.
-            community: The SNMP community
-            auth_algorithm: The SNMP authentication algorithm. Required for snmp
-                credential type.
-            privacy_algorithm: The SNMP privacy algorithm
-            privacy_password: The SNMP privacy password
-            public_key: PGP public key in *armor* plain text format. Required
-                for pgp credential type.
-
-        Examples:
-            Creating a Username + Password credential
-
-            .. code-block:: python
-
-                gmp.create_credential(
-                    name='UP Credential',
-                    credential_type=CredentialType.USERNAME_PASSWORD,
-                    login='foo',
-                    password='bar',
-                )
-
-            Creating a Username + SSH Key credential
-
-            .. code-block:: python
-
-                with open('path/to/private-ssh-key') as f:
-                    key = f.read()
-
-                gmp.create_credential(
-                    name='USK Credential',
-                    credential_type=CredentialType.USERNAME_SSH_KEY,
-                    login='foo',
-                    key_phrase='foobar',
-                    private_key=key,
-                )
-
-            Creating a PGP credential
-
-            .. note::
-
-                A compatible public pgp key file can be exported with GnuPG via
-                ::
-
-                    $ gpg --armor --export alice@cyb.org > alice.asc
-
-            .. code-block:: python
-
-                with open('path/to/pgp.key.asc') as f:
-                    key = f.read()
-
-                gmp.create_credential(
-                    name='PGP Credential',
-                    credential_type=CredentialType.PGP_ENCRYPTION_KEY,
-                    public_key=key,
-                )
-
-            Creating a S/MIME credential
-
-            .. code-block:: python
-
-                with open('path/to/smime-cert') as f:
-                    cert = f.read()
-
-                gmp.create_credential(
-                    name='SMIME Credential',
-                    credential_type=CredentialType.SMIME_CERTIFICATE,
-                    certificate=cert,
-                )
-
-            Creating a Password-Only credential
-
-            .. code-block:: python
-
-                gmp.create_credential(
-                    name='Password-Only Credential',
-                    credential_type=CredentialType.PASSWORD_ONLY,
-                    password='foo',
-                )
-        Returns:
-            The response. See :py:meth:`send_command` for details.
-        """
-        if not name:
-            raise RequiredArgument(
-                function=self.create_credential.__name__, argument='name'
-            )
-
-        if not isinstance(credential_type, self.types.CredentialType):
-            raise InvalidArgumentType(
-                function=self.create_credential.__name__,
-                argument='credential_type',
-                arg_type=CredentialType.__name__,
-            )
-
-        cmd = XmlCommand("create_credential")
-        cmd.add_element("name", name)
-
-        cmd.add_element("type", credential_type.value)
-
-        if comment:
-            cmd.add_element("comment", comment)
-
-        if allow_insecure is not None:
-            cmd.add_element("allow_insecure", to_bool(allow_insecure))
-
-        if (
-            credential_type == CredentialType.CLIENT_CERTIFICATE
-            or credential_type == CredentialType.SMIME_CERTIFICATE
-        ):
-            if not certificate:
-                raise RequiredArgument(
-                    function=self.create_credential.__name__,
-                    argument='certificate',
-                )
-
-            cmd.add_element("certificate", certificate)
-
-        if (
-            credential_type == CredentialType.USERNAME_PASSWORD
-            or credential_type == CredentialType.USERNAME_SSH_KEY
-            or credential_type == CredentialType.SNMP
-        ):
-            if not login:
-                raise RequiredArgument(
-                    function=self.create_credential.__name__, argument='login'
-                )
-
-            cmd.add_element("login", login)
-
-        if credential_type == CredentialType.PASSWORD_ONLY and not password:
-            raise RequiredArgument(
-                function=self.create_credential.__name__, argument='password'
-            )
-
-        if (
-            credential_type == CredentialType.USERNAME_PASSWORD
-            or credential_type == CredentialType.SNMP
-            or credential_type == CredentialType.PASSWORD_ONLY
-        ) and password:
-            cmd.add_element("password", password)
-
-        if credential_type == CredentialType.USERNAME_SSH_KEY:
-            if not private_key:
-                raise RequiredArgument(
-                    function=self.create_credential.__name__,
-                    argument='private_key',
-                )
-
-            _xmlkey = cmd.add_element("key")
-            _xmlkey.add_element("private", private_key)
-
-            if key_phrase:
-                _xmlkey.add_element("phrase", key_phrase)
-
-        if credential_type == CredentialType.CLIENT_CERTIFICATE and private_key:
-            _xmlkey = cmd.add_element("key")
-            _xmlkey.add_element("private", private_key)
-
-        if credential_type == CredentialType.SNMP:
-            if not isinstance(auth_algorithm, self.types.SnmpAuthAlgorithm):
-                raise InvalidArgumentType(
-                    function=self.create_credential.__name__,
-                    argument='auth_algorithm',
-                    arg_type=SnmpAuthAlgorithm.__name__,
-                )
-
-            cmd.add_element("auth_algorithm", auth_algorithm.value)
-
-            if community:
-                cmd.add_element("community", community)
-
-            if privacy_algorithm is not None or privacy_password:
-                _xmlprivacy = cmd.add_element("privacy")
-
-                if privacy_algorithm is not None:
-                    if not isinstance(
-                        privacy_algorithm, self.types.SnmpPrivacyAlgorithm
-                    ):
-                        raise InvalidArgumentType(
-                            function=self.create_credential.__name__,
-                            argument='privacy_algorithm',
-                            arg_type=SnmpPrivacyAlgorithm.__name__,
-                        )
->>>>>>> b519bb02
 
         # Is authenticated on gvmd
         self._authenticated = False
@@ -1434,28 +593,6 @@
 
         return self._send_xml_command(cmd)
 
-<<<<<<< HEAD
-=======
-    def clone_credential(self, credential_id: str) -> Any:
-        """Clone an existing credential
-
-        Arguments:
-            credential_id: UUID of an existing credential to clone from
-
-        Returns:
-            The response. See :py:meth:`send_command` for details.
-        """
-        if not credential_id:
-            raise RequiredArgument(
-                function=self.clone_credential.__name__,
-                argument='credential_id',
-            )
-
-        cmd = XmlCommand("create_credential")
-        cmd.add_element("copy", credential_id)
-        return self._send_xml_command(cmd)
-
->>>>>>> b519bb02
     def clone_filter(self, filter_id: str) -> Any:
         """Clone an existing filter
 
@@ -1656,124 +793,6 @@
         cmd.add_element("copy", schedule_id)
         return self._send_xml_command(cmd)
 
-<<<<<<< HEAD
-=======
-    def clone_tag(self, tag_id: str) -> Any:
-        """Clone an existing tag
-
-        Arguments:
-            tag_id: UUID of an existing tag to clone from
-
-        Returns:
-            The response. See :py:meth:`send_command` for details.
-        """
-        if not tag_id:
-            raise RequiredArgument(
-                function=self.clone_tag.__name__, argument='tag_id'
-            )
-
-        cmd = XmlCommand("create_tag")
-        cmd.add_element("copy", tag_id)
-        return self._send_xml_command(cmd)
-
-    def create_user(
-        self,
-        name: str,
-        *,
-        password: Optional[str] = None,
-        hosts: Optional[List[str]] = None,
-        hosts_allow: Optional[bool] = False,
-        ifaces: Optional[List[str]] = None,
-        ifaces_allow: Optional[bool] = False,
-        role_ids: Optional[List[str]] = None,
-    ) -> Any:
-        """Create a new user
-
-        Arguments:
-            name: Name of the user
-            password: Password of the user
-            hosts: A list of host addresses (IPs, DNS names)
-            hosts_allow: If True allow only access to passed hosts otherwise
-                deny access. Default is False for deny hosts.
-            ifaces: A list of interface names
-            ifaces_allow: If True allow only access to passed interfaces
-                otherwise deny access. Default is False for deny interfaces.
-            role_ids: A list of role UUIDs for the user
-
-        Returns:
-            The response. See :py:meth:`send_command` for details.
-        """
-        if not name:
-            raise RequiredArgument(
-                function=self.create_user.__name__, argument='name'
-            )
-
-        cmd = XmlCommand("create_user")
-        cmd.add_element("name", name)
-
-        if password:
-            cmd.add_element("password", password)
-
-        if hosts:
-            cmd.add_element(
-                "hosts",
-                to_comma_list(hosts),
-                attrs={"allow": to_bool(hosts_allow)},
-            )
-
-        if ifaces:
-            cmd.add_element(
-                "ifaces",
-                to_comma_list(ifaces),
-                attrs={"allow": to_bool(ifaces_allow)},
-            )
-
-        if role_ids:
-            for role in role_ids:
-                cmd.add_element("role", attrs={"id": role})
-
-        return self._send_xml_command(cmd)
-
-    def clone_user(self, user_id: str) -> Any:
-        """Clone an existing user
-
-        Arguments:
-            user_id: UUID of existing user to clone from
-
-        Returns:
-            The response. See :py:meth:`send_command` for details.
-        """
-        if not user_id:
-            raise RequiredArgument(
-                function=self.clone_user.__name__, argument='user_id'
-            )
-
-        cmd = XmlCommand("create_user")
-        cmd.add_element("copy", user_id)
-        return self._send_xml_command(cmd)
-
-    def delete_credential(
-        self, credential_id: str, *, ultimate: Optional[bool] = False
-    ) -> Any:
-        """Deletes an existing credential
-
-        Arguments:
-            credential_id: UUID of the credential to be deleted.
-            ultimate: Whether to remove entirely, or to the trashcan.
-        """
-        if not credential_id:
-            raise RequiredArgument(
-                function=self.delete_credential.__name__,
-                argument='credential_id',
-            )
-
-        cmd = XmlCommand("delete_credential")
-        cmd.set_attribute("credential_id", credential_id)
-        cmd.set_attribute("ultimate", to_bool(ultimate))
-
-        return self._send_xml_command(cmd)
-
->>>>>>> b519bb02
     def delete_filter(
         self, filter_id: str, *, ultimate: Optional[bool] = False
     ) -> Any:
@@ -2592,17 +1611,6 @@
         """
         return self._send_xml_command(XmlCommand("sync_cert"))
 
-<<<<<<< HEAD
-=======
-    def sync_feed(self) -> Any:
-        """Request a synchronization with the NVT feed service
-
-        Returns:
-            The response. See :py:meth:`send_command` for details.
-        """
-        return self._send_xml_command(XmlCommand("sync_feed"))
-
->>>>>>> b519bb02
     def sync_scap(self) -> Any:
         """Request a synchronization with the SCAP feed service
 
