--- conflicted
+++ resolved
@@ -1129,28 +1129,6 @@
 
         return self._send_xml_command(cmd)
 
-<<<<<<< HEAD
-=======
-    def clone_credential(self, credential_id: str) -> Any:
-        """Clone an existing credential
-
-        Arguments:
-            credential_id: UUID of an existing credential to clone from
-
-        Returns:
-            The response. See :py:meth:`send_command` for details.
-        """
-        if not credential_id:
-            raise RequiredArgument(
-                function=self.clone_credential.__name__,
-                argument='credential_id',
-            )
-
-        cmd = XmlCommand("create_credential")
-        cmd.add_element("copy", credential_id)
-        return self._send_xml_command(cmd)
-
->>>>>>> b519bb02
     def clone_filter(self, filter_id: str) -> Any:
         """Clone an existing filter
 
@@ -1464,30 +1442,6 @@
         cmd.add_element("copy", user_id)
         return self._send_xml_command(cmd)
 
-<<<<<<< HEAD
-=======
-    def delete_credential(
-        self, credential_id: str, *, ultimate: Optional[bool] = False
-    ) -> Any:
-        """Deletes an existing credential
-
-        Arguments:
-            credential_id: UUID of the credential to be deleted.
-            ultimate: Whether to remove entirely, or to the trashcan.
-        """
-        if not credential_id:
-            raise RequiredArgument(
-                function=self.delete_credential.__name__,
-                argument='credential_id',
-            )
-
-        cmd = XmlCommand("delete_credential")
-        cmd.set_attribute("credential_id", credential_id)
-        cmd.set_attribute("ultimate", to_bool(ultimate))
-
-        return self._send_xml_command(cmd)
-
->>>>>>> b519bb02
     def delete_filter(
         self, filter_id: str, *, ultimate: Optional[bool] = False
     ) -> Any:
