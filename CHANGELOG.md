# Changelog

All notable changes to this project will be documented in this file.

The format is based on [Keep a Changelog](https://keepachangelog.com/en/1.0.0/),
and this project adheres to [Calendar Versioning](https://calver.org)html).

## [Unreleased]

**Dropped support for GMP v7, v8 and v9!**

### Added
* Introduced new explicit API calls for SecInfo: `get_nvt()`, `get_nvt_list()`, `get_cpe()`, `get_cpe_list()`, `get_cve()`, `get_cve_list()`, `get_cert_bund_advisory()`, `get_cert_bund_advisory_list()`, `get_dnf_cert_advisory()`, `get_dnf_cert_advisory_list()`, `get_oval_definition()`, `get_oval_definition_list()`. [#456](https://github.com/greenbone/python-gvm/pull/456)

### Changed
* Changed the API calls `get_nvt()` and `get_nvts()` to `get_scan_config_nvt()` and `get_scan_config_nvts()`.  [#456](https://github.com/greenbone/python-gvm/pull/456)
* Detached the `InfoType` from the GMP types class.  [#456](https://github.com/greenbone/python-gvm/pull/456)
<<<<<<< HEAD
* Detached the SecInfo (CPE, CVE, NVT, CERT-BUND, DNF-CERT, OVAL Definitions) calls from CMP class into new `SecInfoMixin`. [#456](https://github.com/greenbone/python-gvm/pull/456)
* Detached the PortList and PortRange API calls from the GMP class into a new `PortListMixin`. [#446](https://github.com/greenbone/python-gvm/pull/446)
* Detached the Target API calls from the GMP class into a new `TargetsMixin`. [#446](https://github.com/greenbone/python-gvm/pull/446)
=======
* Detached the SecInfo (CPE, CVE, NVT, CERT-BUND, DNF-CERT, OVAL Definitions) calls from GMP class into new `SecInfoMixin`. [#456](https://github.com/greenbone/python-gvm/pull/456)
* Detached the PortList and PortRange API calls from the GMP class into a new `PortListMixin`. [#446](https://github.com/greenbone/python-gvm/pull/446)
* Detached the Target API calls from the GMP class into a new `TargetMixin`. [#446](https://github.com/greenbone/python-gvm/pull/446)
>>>>>>> 460381c7
* Detached the `AliveTest` from the GMP types class. [#446](https://github.com/greenbone/python-gvm/pull/446)
* Detached the `PortListType` from the GMP types class. [#446](https://github.com/greenbone/python-gvm/pull/446)
* Detached the ReportFormatType from the GMP types class. [#445](https://github.com/greenbone/python-gvm/pull/445)
* Detached the Report API calls from the GMP class into a new `ReportMixin`. [#445](https://github.com/greenbone/python-gvm/pull/445)
* Detached the Task API calls from the GMP class into a new `TaskMixin`. [#443](https://github.com/greenbone/python-gvm/pull/443)
* Moved helper functions from gmp to utils. The response XML will not be recovered by the parser anymore! [#442](https://github.com/greenbone/python-gvm/pull/442)

### Deprecated
### Removed
*  Remove deprecated `make_unique` parameter from `Targets`. [#446](https://github.com/greenbone/python-gvm/pull/446)
* Removed deprecated `Agents` completely. [#441](https://github.com/greenbone/python-gvm/pull/441)
* **Dropped support** for GMP v7, v8 and v9! The oldest usable GMP version is 20.8 
  [#436](https://github.com/greenbone/python-gvm/pull/436)
  [#437](https://github.com/greenbone/python-gvm/pull/437)
  [#438](https://github.com/greenbone/python-gvm/pull/438)
  [#439](https://github.com/greenbone/python-gvm/pull/439)
  [#444](https://github.com/greenbone/python-gvm/pull/444)

### Fixed

[Unreleased]: https://github.com/greenbone/python-gvm/compare/v21.4.0...HEAD


## [21.4.0] - 2021-04-26
### Changed
* `get_feed` can also be requested with `GVMD_DATA` for 20.08 and newer, added `GVMD_DATA` to the FeedType and updated API call [#434](https://github.com/greenbone/python-gvm/pull/434)

[21.4.0]: https://github.com/greenbone/python-gvm/compare/v21.1.3...v21.4.0

## [21.1.3] - 2021-01-27
### Added
* Added protocol version "next" and GMP 21.04 doc [#384](https://github.com/greenbone/python-gvm/pull/384)

### Fixed
* Add missing ReportFormatType to GMP 21.04 [#385](https://github.com/greenbone/python-gvm/pull/385)

[21.1.3]: https://github.com/greenbone/python-gvm/compare/v21.1.2...v21.1.3

## [21.1.2] - 2021-01-27
### Added
* Added allow_simultaneous_ips param for targets [#380](https://github.com/greenbone/python-gvm/pull/380)

### Removed
* dropped the GMP Scanner (4) from `ScannerTypes` for v21.4 [#383](https://github.com/greenbone/python-gvm/pull/383)

### Fixed
* removing `timeout` from `get_nvt()` [#376](https://github.com/greenbone/python-gvm/pull/376)
* Add `ReportFormatType` and `get_report_format_id_from_string` to `latest.py`, so it is usable with `import gvm.protcols.latest`[#381](https://github.com/greenbone/python-gvm/pull/381)
* Fixing `import_report()` for v9 and v20.8 and newer, removed the `task_name` and `task_comment` parameters, that do not work anymore [#377](https://github.com/greenbone/python-gvm/pull/377)

[21.1.2]: https://github.com/greenbone/python-gvm/compare/v21.1.1...v21.1.2

## [21.1.1] - 2021-01-05
### Fixed
* Fixed release issues, through rerelease.

[21.1.1]: https://github.com/greenbone/python-gvm/compare/v21.1.0...v21.1.1

## [21.1.0] - 2021-01-05
### Added
* CI tests Python 3.9 now. [#367](https://github.com/greenbone/python-gvm/pull/367)

### Deprecated
* Dropped Python 3.5 and Python 3.6 support. Python 3.7+ is required now. [#367](https://github.com/greenbone/python-gvm/pull/367)

### Fixed
* Add missing types and functions to "latest" GMP [#369](https://github.com/greenbone/python-gvm/pull/369)

[21.1.0]: https://github.com/greenbone/python-gvm/compare/v20.12.1...v21.1.0

## [20.12.1] - 2020-12-16
### Added
* Added AUDIT and POLICY to EntityType enum [#353](https://github.com/greenbone/python-gvm/pull/353)

### Changed
* Support "all" argument in modify_scan_config_set_family_selection [#368](https://github.com/greenbone/python-gvm/pull/368)
* added the `audits` parameter to `get_policy` [#345](https://github.com/greenbone/python-gvm/pull/345)
* Update get_aggregates params in GMP 9.0 and newer [#359](https://github.com/greenbone/python-gvm/pull/359)

### Fixed
* added `get_info_list` to v20.08, so it works as expected with new `InfoType` [#362](https://github.com/greenbone/python-gvm/pull/362)

[20.12.1]: https://github.com/greenbone/python-gvm/compare/v20.11.3...v20.12.1

## [20.11.3] - 2020-11-26
### Added
* Adding parameters to `get_nvt command`, so it requests all details [#348](https://github.com/greenbone/python-gvm/pull/348)
* Improved the `modify_user` function for gmpv7 and gmpv214. Added ability to change comment, groups and authentication method of user. Meaning of name parameter got changed for gmpv214 only. It is not intended for identifying a user anymore but for specifying the new name of the user [#347](https://github.com/greenbone/python-gvm/pull/347)
* Adding `resume_audit`, `start_audit`, `stop_audit` to gmpv9 [#349](https://github.com/greenbone/python-gvm/pull/349)

### Changed
* Implement tuple for `family` argument for `modify_config_set_family_selection` [#354](https://github.com/greenbone/python-gvm/pull/354)

[20.11.3]: https://github.com/greenbone/python-gvm/compare/v20.11.2...HEAD

## [20.11.2] - 2020-11-17
### Added
* Added the `delete_tls_certificate` function  [#335](https://github.com/greenbone/python-gvm/pull/335)
[20.11.2]: https://github.com/greenbone/python-gvm/compare/v20.11.1...HEAD

## [20.11.1] - 2020-11-16
### Added
* Added the `modify_audit` function [#332](https://github.com/greenbone/python-gvm/pull/332)
* Added the `modify_policy_set_nvt_preference` function [#332](https://github.com/greenbone/python-gvm/pull/332)
* Added the `modify_policy_set_name` function [#332](https://github.com/greenbone/python-gvm/pull/332)
* Added the `modify_policy_set_comment` function [#332](https://github.com/greenbone/python-gvm/pull/332)
* Added the `modify_policy_set_scanner_preference` function [#332](https://github.com/greenbone/python-gvm/pull/332)
* Added the `modify_policy_set_nvt_selection` function [#332](https://github.com/greenbone/python-gvm/pull/332)
* Added the `modify_policy_set_family_selection` function [#332](https://github.com/greenbone/python-gvm/pull/332)

### Changed
* Moved tests for `SeverityLevel` Enum and `get_severity_level_from_string()` [#327](https://github.com/greenbone/python-gvm/pull/327)
* In `get_report()` the `details` parameter is `True` on default now. [#333](https://github.com/greenbone/python-gvm/pull/333)

[20.11.1]: https://github.com/greenbone/python-gvm/compare/v20.11.0...HEAD

## [20.11.0] - 2020-11-03
### Added
* Added `clone_report_format()` and `import_report_format()` [#309](https://github.com/greenbone/python-gvm/pull/309)
* Added the `get_x_from_string()` functions to `latest` [#308](https://github.com/greenbone/python-gvm/pull/308)
* Added the `ReportFormatType` that can be used instead of a report_format_id [#311](https://github.com/greenbone/python-gvm/pull/311)
* Added tests for constructor of SSHConnection, TLSConnection, UnixSocketConnection and GvmConnection [#321](https://github.com/greenbone/python-gvm/pull/321)

### Fixed
* Corrected `seconds_active` parameter to `days_active` for notes and overrides. [#307](https://github.com/greenbone/python-gvm/pull/307)
* Fixed SSHConnection throws TypeError if port is None [#321](https://github.com/greenbone/python-gvm/pull/321)
* Fixed GvmConnection timeout set to None if None is passed [#321](https://github.com/greenbone/python-gvm/pull/321)
* Fixed TLSConnection values set to None instead of default values when None is passed for these values [#321](https://github.com/greenbone/python-gvm/pull/321)
* Fixed UnixSocketConnection values set to None instead of default when None is passed for these values [#321](https://github.com/greenbone/python-gvm/pull/321)

[20.11.0]: https://github.com/greenbone/python-gvm/compare/v20.9.1...HEAD

## [20.9.1] - 2020-09-25
### Added
* Added `modify_config_set_name`. [#295](https://github.com/greenbone/python-gvm/pull/295)
* Added logic to accept the new AlertEvents `TICKET_RECEIVED`, `ASSIGNED_TICKET_CHANGED` and `OWNED_TICKET_CHANGED` and the new Condition `SEVERITY_CHANGED`. [#297](https://github.com/greenbone/python-gvm/pull/297)
* Added `create_config_from_osp_scanner`. [#298](https://github.com/greenbone/python-gvm/pull/298)
### Changed
* Added the `details` parameter to `get_tls_certificate` and `get_tls_certificates`. [#293](https://github.com/greenbone/python-gvm/pull/293)
* Added the `comment` parameter to `create_config`. [#294](https://github.com/greenbone/python-gvm/pull/294)
### Fixed
* Fix ScannerType check for newer protocols. [#300](https://github.com/greenbone/python-gvm/pull/300)

[20.9.1]: https://github.com/greenbone/python-gvm/compare/v20.9.0...HEAD

## [20.9.0] - 2020-09-17
### Changed
* Added the `tasks` parameter to `get_config()`. [#289](https://github.com/greenbone/python-gvm/pull/289)
* Renamed `no_details` to `details` in `get_reports()` so it is uniform with all the other calls. [#290](https://github.com/greenbone/python-gvm/pull/290)
### Fixed
- Force garbage clean up when disconnect. [#286](https://github.com/greenbone/python-gvm/pull/286)

[20.9.0]: https://github.com/greenbone/python-gvm/compare/v20.8.1...HEAD

## [20.8.1] - 2020-09-01

### Added

* Added `AlertMethods`: Alemba vFire, Tippingpoint SMS [#275](https://github.com/greenbone/python-gvm/pull/275)
* Added `AlertConditions`: Error, SeverityChanged [#275](https://github.com/greenbone/python-gvm/pull/275)
* Added `AlertEvents`: Assigned ticket changed, Owned ticket changed, Ticket received [#275](https://github.com/greenbone/python-gvm/pull/275)

### Changed

* `pretty_print()` has a new argument that can optionally handle a file. The output is redirected to this file. default is `sys.stdout`, as it is for build-in `print()` [#277](https://github.com/greenbone/python-gvm/pull/277)

### Fixed

* `ARP_PING` is now a field of `AliveTypes`, the old `APR_PING` name is still available. [#281](https://github.com/greenbone/python-gvm/pull/281)
* `modify_task` adds `<alert id="0"/>` if alert_ids array is empty. [#285](https://github.com/greenbone/python-gvm/pull/285)

[20.8.1]: https://github.com/greenbone/python-gvm/compare/v20.8.0...HEAD

## [20.8.0] - 2020-08-19

### Added

* Added support for GMP 20.08 [#254](https://github.com/greenbone/python-gvm/pull/254)

### Changed

* Refactored Gmp classes into mixins [#254](https://github.com/greenbone/python-gvm/pull/254)

### Fixed

* Require method and condition arguments for modify_alert with an event [#267](https://github.com/greenbone/python-gvm/pull/267)
* Add SEVERITY_AT_LEAST to get_alert_condition_from_string [#268](https://github.com/greenbone/python-gvm/pull/268)

[20.8.0]: https://github.com/greenbone/python-gvm/compare/v1.6.0...v20.8.0

## [1.6.0] - 2020-06-10

### Added

* Extend AliveTest and ScannerType enums.
  [#235](https://github.com/greenbone/python-gvm/pull/235)

### Fixed

* Fix python-gvm v8/v9 type checks. [#244](https://github.com/greenbone/python-gvm/pull/244)

[1.6.0]: https://github.com/greenbone/python-gvm/compare/v1.5.0...v1.6.0

## [1.5.0] - 2020-05-12

### Added

* Add full support for audits and policies. Add `get_policy`, `get_policies`,
  `clone_policy`, `delete_policy`, `get_audit`, `get_audits`, `clone_audit` and
  `delete_audit` methods to GMPv9 class. Also do not return policies for config
  requests and audits for task requests [#223](https://github.com/greenbone/python-gvm/pull/223)

### Changed

* If it isn't possible to connect to a Unix Domain Socket a GvmError is raised
  now [#207](https://github.com/greenbone/python-gvm/pull/207)

### Removed

* Dropped version handling code from python-gvm and replaced it with using
  pontos.version [#213](https://github.com/greenbone/python-gvm/pull/213)

[1.5.0]: https://github.com/greenbone/python-gvm/compare/v1.4.0...v1.5.0

## [1.4.0]

### Added
* Added an API and CLI utilities for the version handling in python-gvm
  [#198](https://github.com/greenbone/python-gvm/pull/198)

### Changed
* Replaced `pipenv` with `poetry` for dependency management. `poetry install`
  works a bit different then `pipenv install`. It installs dev packages by
  default and also python-gvm in editable mode. This means after running
  `poetry install` gvm will directly be importable in the virtual python
  environment. [#197](https://github.com/greenbone/python-gvm/pull/197)
* Update error classes to always have meaningful `__str__` and `__repr__`
  method. This allows for easier error printing
  [#199](https://github.com/greenbone/python-gvm/pull/199)

[1.4.0]: https://github.com/greenbone/python-gvm/compare/v1.3.0...v1.4.0

## [1.3.0]

### Added
* Added `GvmServerError`, `GvmClientError`, `GvmResponseError` and `InvalidArgumentType` error type classes [#192](https://github.com/greenbone/python-gvm/pull/192)

### Changed
* Refactored the `InvalidArgument` and `RequiredArgument` errors in the gmp classes [#192](https://github.com/greenbone/python-gvm/pull/192)
* Refactored the status response errors in case of a failure in the communication with the server in `transform.py` [#192](https://github.com/greenbone/python-gvm/pull/192)

[1.3.0]: https://github.com/greenbone/python-gvm/compare/v1.2.0...v1.3.0

## [1.2.0]

### Added
* Added DEFAULT_SSH_PORT and DEFAULT_HOSTNAME constants to `gmp.connection` [#185](https://github.com/greenbone/python-gvm/pull/185)
* Added `determine_remote_gmp_version` and `determine_supported_gmp` methods to
  `gmp.protocols.gmp` module [#186](https://github.com/greenbone/python-gvm/pull/186)

### Fixed
* Added a workaround that fixes the `exclude_hosts`-bug in the method `modify_target`.
  See [#187](https://github.com/greenbone/python-gvm/issues/187) for more details [#188](https://github.com/greenbone/python-gvm/pull/188)
* Fixed value of `EntityType.AGENT` enum [#190](https://github.com/greenbone/python-gvm/pull/190)

[1.2.0]: https://github.com/greenbone/python-gvm/compare/v1.1.0...v1.2.0

## [1.1.0] - 2019-11-22

### Added
* Added ignore_pagination and details arguments for get_report [#163](https://github.com/greenbone/python-gvm/pull/163)
* Introduced Gmpv9 for [GMP 9](https://docs.greenbone.net/API/GMP/gmp-9.0.html)
  support [#157](https://github.com/greenbone/python-gvm/pull/157),
  [#165](https://github.com/greenbone/python-gvm/pull/165),
  [#166](https://github.com/greenbone/python-gvm/pull/166)
* Added new `create_audit` method, to create a task with the `usage_type` `audit` [#157](https://github.com/greenbone/python-gvm/pull/157)
* Added new `create_policy` method, to create a config with the `usage_type` `policy` [#157](https://github.com/greenbone/python-gvm/pull/157)
* Added the new methods `create_tls_certificate`, `modify_tls_certificate` and `clone_tls_certificate` to create, modify and copy TLS certificates [#157](https://github.com/greenbone/python-gvm/pull/157)
* Added the new method `get_tls_certificates`, to request TLS certificates from the server [#157](https://github.com/greenbone/python-gvm/pull/157)
* Added the new method `get_tls_certificate`, to request a single TLS certificate
  from the server [#166](https://github.com/greenbone/python-gvm/pull/166)

### Changed
* Use Gmpv9 in gvm.protocols.latest module [#165](https://github.com/greenbone/python-gvm/pull/165)
* Added type `TLS_CERTIFICATE` to `EntityType` and `FilterType` [#157](https://github.com/greenbone/python-gvm/pull/157)
* Changed the `DEFAULT_UNIX_SOCKET_PATH` [#119](https://github.com/greenbone/python-gvm/pull/162)
* ospv1.py: Don't half shutdown the TLS socket. [#180](https://github.com/greenbone/python-gvm/pull/180)

### Deprecated
* Mark make_unique argument of create_target Gmpv8 as deprecated and ignore it.
  It is already ignored by gvmd with GMP 8 [#156](https://github.com/greenbone/python-gvm/pull/156)

[1.1.0]: https://github.com/greenbone/python-gvm/compare/v1.0.0...v1.1.0

## [1.0.0] - 2019-09-18

### Changed
* Return version tuple from get_protocol_version methods [#154](https://github.com/greenbone/python-gvm/pull/154)

### Fixed
* Fixed `create_tag` and `modify_tag` `resource_type` argument to expect an
  EntityType in `Gmp8` [#150](https://github.com/greenbone/python-gvm/pull/150)
* Re-added `SMB` as an allowed `AlertMethod` for SecInfo events
  [#145](https://github.com/greenbone/python-gvm/pull/145)

[1.0.0]: https://github.com/greenbone/python-gvm/compare/v1.0.0.beta3...v1.0.0

## [1.0.0.beta3] - 2019-07-30

### Added
* Added preferences argument to `create_task` method [#89](https://github.com/greenbone/python-gvm/pull/89)
* Added validation of alive_tests argument to `create_target` method [#88](https://github.com/greenbone/python-gvm/pull/88)
* Added ssh_credential_port argument to `modify_target` [#88](https://github.com/greenbone/python-gvm/pull/88)
* Split getting a single preference by name from `get_preferences` method into
  `get_preference` [#85](https://github.com/greenbone/python-gvm/pull/85)
* Added resource_type argument to `get_aggregates` method [#107](https://github.com/greenbone/python-gvm/pull/107)
* Added an explicit `create_container_task` method [#108](https://github.com/greenbone/python-gvm/pull/108)
* Added Gmpv8 version of create_tag with resource_filter parameter and
  plural resource_ids parameter [#115](https://github.com/greenbone/python-gvm/pull/115)
* Added Gmpv8 version of modify_tag with resource_action parameter,
  resource_filter parameter, plural resource_ids parameter [#115](https://github.com/greenbone/python-gvm/pull/115)
* Added no_details argument to `get_reports` method [#129](https://github.com/greenbone/python-gvm/pull/129)
* Added `get_vulnerabilities` method [#132](https://github.com/greenbone/python-gvm/pull/132)
* Added `get_ticket`, `get_tickets`, `create_ticket`, `clone_ticket`, `modify_ticket` and `delete_ticket`
  APIs to GMPv8 [#132](https://github.com/greenbone/python-gvm/pull/132)
* Added filter types for `host`, `operating system`, `ticket` and `vulnerability`
  [#133](https://github.com/greenbone/python-gvm/pull/133)
* Added a `password only` credential type [#133](https://github.com/greenbone/python-gvm/pull/133)
* Added [type hints](https://docs.python.org/3/library/typing.html) for Gmpv8
  [#136](https://github.com/greenbone/python-gvm/pull/136)
* Added dynamic selection of the Gmp class depending on the GMP version supported
  by the remote manager daemon
  [#141](https://github.com/greenbone/python-gvm/pull/141)
* Added all types as types property to the Gmp classes (e.g gmp.types.EntityType.TASK)
  [#143](https://github.com/greenbone/python-gvm/pull/143)

### Changed
* Renamed `create_asset` method to `create_host` and dropped asset_type
  argument. It is only possible to create host assets. [#77](https://github.com/greenbone/python-gvm/pull/77)
* Require either setting_id or name for `modify_setting` not both arguments [#87](https://github.com/greenbone/python-gvm/pull/87)
* Allow empty string as value argument for `modify_setting` [#87](https://github.com/greenbone/python-gvm/pull/87)
* Require either user_id or name for `modify_user` not both arguments [#87](https://github.com/greenbone/python-gvm/pull/87)
* Updated argument types for `create_note`, `create_override`, `modify_note`
  and `modify_override` [#87](https://github.com/greenbone/python-gvm/pull/87)
* The arguments threat (and new_threat) for `create_note`, `modify_note`,
  `create_override` and `modify_override` must be one of 'High', 'Medium',
  'Low', 'Alarm', 'Log' or 'Debug' now [#87](https://github.com/greenbone/python-gvm/pull/87)
* Allow to pass either user_id or name to `delete_user` [#88](https://github.com/greenbone/python-gvm/pull/88)
* Don't require inheritor_id or inheritor_name for `delete_user`
* Don't require ca_pub for `create_scanner` [#88](https://github.com/greenbone/python-gvm/pull/88)
* Change port argument for `create_scanner` to be an integer [#88](https://github.com/greenbone/python-gvm/pull/88)
* Refactor `modify_scanner` method: Adjust argument types corresponding to
 `create_scanner` and only require scanner_id [#88](https://github.com/greenbone/python-gvm/pull/88)
* Updated and improved validation of `create_schedule` and
  `modify_schedule` arguments [#89](https://github.com/greenbone/python-gvm/pull/89)
* Refactor `modify_task` to use same arguments as `create_task` [#89](https://github.com/greenbone/python-gvm/pull/89)
* Aligned ALIVE_TESTS declaration with list from GSA [#93](https://github.com/greenbone/python-gvm/pull/93)
* Address DeprecationWarning regarding `collections` module [#99](https://github.com/greenbone/python-gvm/pull/99)
* Forbid *'0'* as target_id value for  `create_task` method and move creating a
  container task into an own method [#108](https://github.com/greenbone/python-gvm/pull/108)
* Refresh the dependencies specified via the Pipfile.lock file to their latest
  versions [#113](https://github.com/greenbone/python-gvm/pull/113),
  [#131](https://github.com/greenbone/python-gvm/pull/131)
* Make resource_id optional when creating tags (Gmpv7) [#124](https://github.com/greenbone/python-gvm/pull/124)
* Allow creating tags without resource (Gmpv8) [#125](https://github.com/greenbone/python-gvm/pull/125)
* Adapt modify_tag validation to actual implementation (Gmpv8) [#127](https://github.com/greenbone/python-gvm/pull/127)
* Use Gmpv8 as latest Gmp version [#132](https://github.com/greenbone/python-gvm/pull/132)
* Dropped the `make_unique` arguments from `create_filter` and `create_target`
  methods in Gmpv8 [#133](https://github.com/greenbone/python-gvm/pull/133)
* Introduced Enum classes for authentication and privacy algorithms of SNMP
  credentials [#133](https://github.com/greenbone/python-gvm/pull/133)
* Extended `InvalidArgument` and `RequiredArgument` errors to allow passing
  argument and function name as keyword parameter [#134](https://github.com/greenbone/python-gvm/pull/134)
* Renamed `modify_target` and `create_target` argument `alive_tests` to `alive_test`
  [#139](https://github.com/greenbone/python-gvm/pull/139)
* Use [enum](https://docs.python.org/3/library/enum.html) AliveTests for
  `alive_test` arguments
  [#136](https://github.com/greenbone/python-gvm/pull/136)
  [#139](https://github.com/greenbone/python-gvm/pull/139)
* Use new `AlertCondition`, `AlertEvent` and `AlertMethod` enums for `create_alert`
  and `modify_alert` methods
  [#139](https://github.com/greenbone/python-gvm/pull/139)
* Use new `AssetType` enum for `get_asset` and `get_assets` method
  [#139](https://github.com/greenbone/python-gvm/pull/139)
* Use new `CredentialFormat` enum for `get_credential` method
  [#139](https://github.com/greenbone/python-gvm/pull/139)
* Use new `CredentialType` enum for `create_credential` and `modify_credential`
  methods
  [#132](https://github.com/greenbone/python-gvm/pull/132)
  [#139](https://github.com/greenbone/python-gvm/pull/139)
* Use new `EntityType` enum for `create_permission`, `create_tag`, `get_aggregates`,
  `modify_permission` and `modify_tag` methods
  [#139](https://github.com/greenbone/python-gvm/pull/139)
* Use new `FeedType` enum for `get_feed` method
  [#139](https://github.com/greenbone/python-gvm/pull/139)
* Use new `FilterType` enum for `create_filter` and `modify_filter` method
  [#133](https://github.com/greenbone/python-gvm/pull/133)
  [#139](https://github.com/greenbone/python-gvm/pull/139)
* Use new `HostsOrdering` enum for `create_task` and `modify_task` method
  [#139](https://github.com/greenbone/python-gvm/pull/139)
* Use new `InfoType` enum for `get_info` and `get_info_list` methods
  [#139](https://github.com/greenbone/python-gvm/pull/139)
* Use new `PermissionSubjectType` enum for `create_permission` and
  `modify_permission` methods
  [#139](https://github.com/greenbone/python-gvm/pull/139)
* Use new `PortRangeType` enum for `create_port_range` method
  [#139](https://github.com/greenbone/python-gvm/pull/139)
* Use new `ScannerType` enum for `create_scanner` and `modify_scanner` methods
  [#139](https://github.com/greenbone/python-gvm/pull/139)
* Use new `SnmpAuthAlgorithm` and `SnmpPrivacyAlgorithm` enums for `create_credential`
  and `modify_credential` methods
  [#139](https://github.com/greenbone/python-gvm/pull/139)
* Use new `SeverityLevel` enum for `create_note`, `create_override`, `modify_note`
  and `modify_override` methods
  [#139](https://github.com/greenbone/python-gvm/pull/139)
* Use new `TimeUnit` enum for `create_schedule` and `modify_schedule` methods
  [#139](https://github.com/greenbone/python-gvm/pull/139)
* Update `create_schedule` and `modify_schedule` in `Gmpv8` to use
  [iCalendar](https://tools.ietf.org/html/rfc5545) based data for schedules
  [#140](https://github.com/greenbone/python-gvm/pull/140)

### Removed
* Removed the format parameter from `get_credentials` method [#85](https://github.com/greenbone/python-gvm/pull/85)
* Removed the task_id and nvt_oid parameters from `get_notes` and
  `get_overrides` methods [#85](https://github.com/greenbone/python-gvm/pull/85)
* Removed sources argument from `modify_user` method [#87](https://github.com/greenbone/python-gvm/pull/87)
* Removed `modify_report` method [#87](https://github.com/greenbone/python-gvm/pull/87)
* Removed unused comment argument from `create_note` and `create_override` [#87](https://github.com/greenbone/python-gvm/pull/87)
* Removed hosts_ordering argument from `modify_target` [#88](https://github.com/greenbone/python-gvm/pull/88)
* Excluded tests from installation [#119](https://github.com/greenbone/python-gvm/pull/119)
* Removed `credential_type` argument from `modify_credential` [#139](https://github.com/greenbone/python-gvm/pull/139)

### Fixed
* Fixed generating XML for `get_credentials` command [#74](https://github.com/greenbone/python-gvm/pull/74)
* Fixed generating XML for `get_settings` command [#80](https://github.com/greenbone/python-gvm/pull/80)
* Fixed generating XML for `get_nvts` command [#84](https://github.com/greenbone/python-gvm/pull/84)
* Fixed wrong order of key and value for condition_data, event_data and
  method_data dict parameters of `modify_alert` method [#85](https://github.com/greenbone/python-gvm/pull/85)
* Fixed sending resource id in `modify_tag` [#88](https://github.com/greenbone/python-gvm/pull/88)
* Ensure `modify_setting` value is send as Base64-encoded [#98](https://github.com/greenbone/python-gvm/pull/98)

### Deprecated
* `modify_config` is marked as deprecated and will be removed in future. One of
  the more specific `modify_config_set_` method should be used instead [#87](https://github.com/greenbone/python-gvm/pull/87)

[1.0.0.beta3]: https://github.com/greenbone/python-gvm/compare/v1.0.0.beta2...v1.0.0.beta3

## [1.0.0.beta2] - 2018-12-04

### Added
* Added new `trigger_alert` method for triggering an alert method on a
  specific report.
* Added `import_config` method to import a scan config from xml.
* Added helper function to validate xml input `gvm.xml.validate_xml_string`
* Add `finish_send` method to connections. The method allows to indicate to
  the server sending data is finished and no additional data has to be received.

### Changed
* `help` method `type` argument got renamed to `help_type`
* `help` method `help_type` argument will be checked for invalid values
* `create_credential` requires a credential_type argument now.
* Optional arguments are required to be passed as keyword arguments.
* `get_report` method `format_id` argument got renamed to
  `report_format_id`
* Check if scanner_type is one of '1' (OSP Scanner) or '2' (OpenVAS Scanner) in
  `create_scanner` method.
* `pretty_print` accepts a xml string as input too
* Optional arguments for connection class constructors must be passed as
  keyword arguments.
* It's possible to wait indefinitely by deactivating the timeouts via passing
  None as timeout argument to the connection class constructors now.

### Fixed
* Fix: Don't close the connection after each send/read command sequence
  automatically. This fixes sending more then one privileged gmp command after
  authentication.
* Fixed generating XML for help command
* Fixed wrong order of key and value for condition_data, event_data and
  method_data dict parameters of `create_alert` method.
* Fixed `get_reports` sending the wrong protocol command
* Fixed `create_permission` method
* Fixed `get_config` sending the correct protocol command.
* Don't crash if huge content is returned in a xml response. This fixes e.g.
  `get_reports` for bigger report data.

### Removed
* Removed `format_id` argument from get_reports
* Removed `alert_id` argument from `get_reports`
* Removed unused `read_timeout` argument from `UnixSocketConnection`

## [1.0.0.beta1] - 2018-11-13

python-gvm was a part of [gvm-tools](https://github.com/greenbone/gvm-tools)
prior gvm-tools version 2.0. It got extracted from gvm-tools and completely
overhauled.

Some notable changes are:

* The package name changed from *gmp* to *gvm*.
* The type of connection is passed to a more generic Gmp class instead of
  having to select the connection when creating the gmp object.
* Support for different protocols and versions has been added. Currently
  supported protocols are OSP v1 and GMP v7.
* Full API documentation is available at https://python-gvm.readthedocs.io/en/latest/.
* Possible arguments to protocol methods are documented.
* Arguments should be passed as keywords

### Gmp API changes

* `create_report` has been renamed to `import_report`.
* Requesting single entities has been extracted from the list commands e.g.
  `get_task(task_id)` instead of `get_tasks(task_id=task_id)`.
* `get_info` requests a single info entity.
* `get_info_list` requests a list of info entities.
* `filt_id` argument is called `filter_id` at all Gmp methods.
* `report_filter` argument for `get_reports` got renamed to `filter`.
  `report_filt_id` is `filter_id` now.
* `create_schedule` `start_time` and `end_time` arguments got split into
  several parameters.
* Plural arguments like `hosts`, `users`, ... always require a list now.
* `create_alert` `event`, `condition` and `method` arguments got
  revised and split.
* Boolean parameters expect True and False and not 1, 0, '1' or '0' now.
* `get_assets` type parameter got renamed to `asset_type`
* Copying an entity via the `copy` argument has been removed and extracted to
  own `clone` methods e.g. `clone_task`.

[1.0.0.beta2]: https://github.com/greenbone/python-gvm/compare/v1.0.0.beta1...v1.0.0.beta2
[1.0.0.beta1]: https://github.com/greenbone/python-gvm/releases/tag/v1.0.0.beta1<|MERGE_RESOLUTION|>--- conflicted
+++ resolved
@@ -15,15 +15,9 @@
 ### Changed
 * Changed the API calls `get_nvt()` and `get_nvts()` to `get_scan_config_nvt()` and `get_scan_config_nvts()`.  [#456](https://github.com/greenbone/python-gvm/pull/456)
 * Detached the `InfoType` from the GMP types class.  [#456](https://github.com/greenbone/python-gvm/pull/456)
-<<<<<<< HEAD
-* Detached the SecInfo (CPE, CVE, NVT, CERT-BUND, DNF-CERT, OVAL Definitions) calls from CMP class into new `SecInfoMixin`. [#456](https://github.com/greenbone/python-gvm/pull/456)
+* Detached the SecInfo (CPE, CVE, NVT, CERT-BUND, DNF-CERT, OVAL Definitions) calls from GMP class into new `SecInfoMixin`. [#456](https://github.com/greenbone/python-gvm/pull/456)
 * Detached the PortList and PortRange API calls from the GMP class into a new `PortListMixin`. [#446](https://github.com/greenbone/python-gvm/pull/446)
 * Detached the Target API calls from the GMP class into a new `TargetsMixin`. [#446](https://github.com/greenbone/python-gvm/pull/446)
-=======
-* Detached the SecInfo (CPE, CVE, NVT, CERT-BUND, DNF-CERT, OVAL Definitions) calls from GMP class into new `SecInfoMixin`. [#456](https://github.com/greenbone/python-gvm/pull/456)
-* Detached the PortList and PortRange API calls from the GMP class into a new `PortListMixin`. [#446](https://github.com/greenbone/python-gvm/pull/446)
-* Detached the Target API calls from the GMP class into a new `TargetMixin`. [#446](https://github.com/greenbone/python-gvm/pull/446)
->>>>>>> 460381c7
 * Detached the `AliveTest` from the GMP types class. [#446](https://github.com/greenbone/python-gvm/pull/446)
 * Detached the `PortListType` from the GMP types class. [#446](https://github.com/greenbone/python-gvm/pull/446)
 * Detached the ReportFormatType from the GMP types class. [#445](https://github.com/greenbone/python-gvm/pull/445)
