--- conflicted
+++ resolved
@@ -42,11 +42,9 @@
   `get_preference`
 * Fixed wrong order of key and value for condition_data, event_data and
   method_data dict parameters of `modify_alert` method.
-<<<<<<< HEAD
+* Ensure `modify_setting` value is Base64-encoded
 * Address DeprecationWarning regarding `collections` module
-=======
-* Ensure `modify_setting` value is Base64-encoded
->>>>>>> 0a3c2272
+
 
 # python-gvm 1.0.0.beta2 (04.12.2018)
 
